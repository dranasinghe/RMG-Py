--- conflicted
+++ resolved
@@ -799,7 +799,6 @@
         """
         Test the Molecule.toAdjacencyList() method.
         """
-<<<<<<< HEAD
         adjlist_1 = self.molecule[0].toAdjacencyList(removeH=False)
         newMolecule = Molecule().fromAdjacencyList(adjlist_1)
         self.assertTrue(self.molecule[0].isIsomorphic(newMolecule))
@@ -815,10 +814,6 @@
 #        """ # should be Water
 #        molecule = Molecule().fromAdjacencyList(adjList, saturateH=True) # only works with saturateH=True
 #        self.assertEqual(molecule.getFormula(),'H2O')
-=======
-        adjlist = self.molecule.toAdjacencyList(removeH=False)
-        self.assertEqual(adjlist.strip(), self.adjlist.strip())
-        
     def testToSingleBonds(self):
         """
         Test the Molecule.toSingleBonds() method
@@ -829,7 +824,6 @@
         for atom1 in singles.atoms:
             for bond in atom1.bonds.values():
                 self.assertTrue( bond.isSingle() )
->>>>>>> 486d7012
 
     def testIsomorphism(self):
         """
